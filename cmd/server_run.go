// Copyright © 2017 yuuki0xff
//
// Permission is hereby granted, free of charge, to any person obtaining a copy
// of this software and associated documentation files (the "Software"), to deal
// in the Software without restriction, including without limitation the rights
// to use, copy, modify, merge, publish, distribute, sublicense, and/or sell
// copies of the Software, and to permit persons to whom the Software is
// furnished to do so, subject to the following conditions:
//
// The above copyright notice and this permission notice shall be included in
// all copies or substantial portions of the Software.
//
// THE SOFTWARE IS PROVIDED "AS IS", WITHOUT WARRANTY OF ANY KIND, EXPRESS OR
// IMPLIED, INCLUDING BUT NOT LIMITED TO THE WARRANTIES OF MERCHANTABILITY,
// FITNESS FOR A PARTICULAR PURPOSE AND NONINFRINGEMENT. IN NO EVENT SHALL THE
// AUTHORS OR COPYRIGHT HOLDERS BE LIABLE FOR ANY CLAIM, DAMAGES OR OTHER
// LIABILITY, WHETHER IN AN ACTION OF CONTRACT, TORT OR OTHERWISE, ARISING FROM,
// OUT OF OR IN CONNECTION WITH THE SOFTWARE OR THE USE OR OTHER DEALINGS IN
// THE SOFTWARE.

package cmd

import (
	"context"
	"log"
	"os"
	"os/signal"
	"sync"
	"syscall"
	"time"

	"github.com/spf13/cobra"
	"github.com/yuuki0xff/goapptrace/config"
	"github.com/yuuki0xff/goapptrace/httpserver"
	"github.com/yuuki0xff/goapptrace/tracer/protocol"
	"github.com/yuuki0xff/goapptrace/tracer/restapi"
	"github.com/yuuki0xff/goapptrace/tracer/simulator"
	"github.com/yuuki0xff/goapptrace/tracer/storage"
	"github.com/yuuki0xff/goapptrace/tracer/types"
	"github.com/yuuki0xff/xtcp"
)

const (
	// クライアントから受信したアイテムのバッファサイズ。
	// 単位はメッセージの個数。
	DefaultReceiveBufferSize = 128
)

// serverRunCmd represents the run command
var serverRunCmd = &cobra.Command{
	Use:   "run",
	Short: "Start log servers",
	RunE:  wrap(runServerRun),
}

func runServerRun(opt *handlerOpt) error {
	apiAddr, _ := opt.Cmd.Flags().GetString("listen-api")
	logAddr, _ := opt.Cmd.Flags().GetString("listen-log")

	if len(opt.Conf.Servers.ApiServer) > 0 {
		// API server SHOULD one instance.
		opt.ErrLog.Println("API server is already running")
		return errGeneral
	}
	if len(opt.Conf.Servers.LogServer) > 0 {
		// Log server SHOULD one instance.
		opt.ErrLog.Println("Log server is already running")
		return errGeneral
	}

	strg := storage.Storage{
		Root: storage.DirLayout{
			Root: opt.Conf.LogsDir(),
		},
	}
	if err := strg.Init(); err != nil {
		opt.ErrLog.Println("Failed to initialize the storage:", err)
		return errGeneral
	}

	if apiAddr == "" {
		apiAddr = config.DefaultApiServerAddr
	}
	if logAddr == "" {
		logAddr = config.DefaultLogServerAddr
	}

	simulatorStore := simulator.StateSimulatorStore{}

	// start API Server
	apiSrv := httpserver.NewHttpServer(apiAddr, restapi.NewRouter(restapi.RouterArgs{
		Config:         opt.Conf,
		Storage:        &strg,
		SimulatorStore: &simulatorStore,
	}))
	if err := apiSrv.Start(); err != nil {
		opt.ErrLog.Println("Failed to start the API server:", err)
		return errGeneral
	}
	defer func() {
		apiSrv.Stop()
		if err := apiSrv.Wait(); err != nil {
			opt.ErrLog.Println("Failed to stop the API server:", err)
		}
	}()

	// start Log Server

	m := &ServerHandlerMaker{
		Storage: &strg,
		SSStore: &simulatorStore,
	}
	logSrv := protocol.Server{
		Addr:       "tcp://" + logAddr,
		NewHandler: m.NewConnHandler,
		AppName:    "TODO", // TODO
		Secret:     "",     // TODO
	}
	if err := logSrv.Listen(); err != nil {
		opt.ErrLog.Println("Failed to start the Log server:", err)
		return errGeneral
	}
	go logSrv.Serve()
	defer func() {
		defer logSrv.Wait()
		if err := logSrv.Close(); err != nil {
			opt.ErrLog.Println("Failed to stop the Log server:", err)
		}
	}()

	// add servers to config, and save
	opt.Conf.Servers.ApiServer[1] = &config.ApiServerConfig{
		ServerID: 1,
		Version:  1,
		Addr:     apiSrv.Url(),
	}
	opt.Conf.Servers.LogServer[1] = &config.LogServerConfig{
		ServerID: 1,
		Version:  1,
		Addr:     logSrv.ActualAddr(),
	}
	opt.Conf.WantSave()
	if err := opt.Conf.Save(); err != nil {
		opt.ErrLog.Println("Cannot write to the config file:", err)
		return errGeneral
	}

	// wait until a signal is received
	sigCh := make(chan os.Signal, 1)
	signal.Notify(sigCh, syscall.SIGINT, syscall.SIGHUP, syscall.SIGTERM)
	<-sigCh

	// remove servers from config
	opt.Conf.Servers = *config.NewServers()
	opt.Conf.WantSave()
	if err := opt.Conf.Save(); err != nil {
		opt.ErrLog.Println("Cannot write to the config file:", err)
		return errGeneral
	}
	return nil
}

func init() {
	serverCmd.AddCommand(serverRunCmd)

	// Here you will define your flags and configuration settings.

	// Cobra supports Persistent Flags which will work for this command
	// and all subcommands, e.g.:
	// serverRunCmd.PersistentFlags().String("foo", "", "A help for foo")

	// Cobra supports local flags which will only run when this command
	// is called directly, e.g.:
	// serverRunCmd.Flags().BoolP("toggle", "t", false, "Help message for toggle")
	serverRunCmd.Flags().StringP("listen-api", "p", "", "Address and port for REST API Server")
	serverRunCmd.Flags().StringP("listen-log", "P", "", "Address and port for Log Server")
}

<<<<<<< HEAD
func getServerHandler(strg *storage.Storage, store *simulator.StateSimulatorStore) protocol.ServerHandler {
	m := &ServerHandlerMaker{
		Storage: strg,
		SSStore: store,
	}
	return m.ServerHandler()
}

type ServerHandlerMaker struct {
	Storage *storage.Storage
	SSStore *simulator.StateSimulatorStore

	initOnce sync.Once

	// chanの追加、削除、close()するときはLock()を、chanへの送受信はRLock()をかける。
	lock sync.RWMutex

	// workerとの通信用。
	// close()されたら、workerは終了するべき。
	chMap map[protocol.ConnID]chan interface{}
}

func (m *ServerHandlerMaker) init() {
	m.initOnce.Do(func() {
		m.chMap = make(map[protocol.ConnID]chan interface{})
	})
}

func (m *ServerHandlerMaker) ServerHandler() protocol.ServerHandler {
	m.init()
	return protocol.ServerHandler{
		Connected: func(id protocol.ConnID) {
			log.Println("INFO: Server: connected")

			ch := make(chan interface{}, DefaultReceiveBufferSize)
			go m.worker(ch, id)

			m.lock.Lock()
			m.chMap[id] = ch
			m.lock.Unlock()
		},
		Disconnected: func(id protocol.ConnID) {
			log.Println("INFO: Server: disconnected")

			m.lock.Lock()
			close(m.chMap[id])
			delete(m.chMap, id)
			m.lock.Unlock()
		},
		Error: func(id protocol.ConnID, err error) {
			log.Printf("ERROR: Server: connID=%d err=%s", id, err.Error())
		},
		Symbols: func(id protocol.ConnID, s *types.SymbolsData) {
			m.lock.RLock()
			m.chMap[id] <- s
			m.lock.RUnlock()
		},
		RawFuncLog: func(id protocol.ConnID, f *types.RawFuncLog) {
			m.lock.RLock()
			m.chMap[id] <- f
			m.lock.RUnlock()
		},
	}
}

func (m *ServerHandlerMaker) worker(ch chan interface{}, id protocol.ConnID) {
	logobj, err := m.Storage.New()
	if err != nil {
		log.Panicf("ERROR: Server: failed to a create Log object: err=%s", err.Error())
	}
	defer func() {
		if err = logobj.Close(); err != nil {
			log.Panicf("failed to close a Log(%s): connID=%d err=%s", logobj.ID, id, err.Error())
		}
		logobj.ReadOnly = true
		if err = logobj.Open(); err != nil {
			log.Panicf("failed to reopen a Log(%s): connID=%d err=%s", logobj.ID, id, err.Error())
		}
	}()

	ss := m.SSStore.New(logobj.ID)
	defer m.SSStore.Delete(logobj.ID)

	// ログを閉じる前に、現在のStateSimulatorの状態を保存する。
	defer m.writeSS(logobj, ss)

	// 最後にファイルと同期してから受信した RawFuncLog の個数。
	// flCount が flCountMax に達したら、ファイルに書き出す。
	var flCount int64
	const flCountMax = 1000000

	// StateSimulator の内容の書き出し要求を定期的に送信する。
	// chがcloseされたとき、タイミング次第でブロックされてしまう可能性がある。
	// そのため、このgoroutineの終了を待機しない。
	ssWriteReq := make(chan interface{})
	tick := time.NewTicker(1 * time.Second)
	defer tick.Stop()
	go func() {
		defer close(ssWriteReq)
		for range tick.C {
			ssWriteReq <- ss
		}
	}()

	// main loop。chan経由で送られてくる要求を処理する。
	// chanがcloseされたら、このループから脱出してworkerを終了させる。
	//
	// 処理の優先度
	//   ch         - 最優先
	//   ssWriteReq - 優先度低。アイドル時のみ処理する
	for {
		var rawobj interface{}
		var ok bool
		select {
		case rawobj, ok = <-ch:
		case rawobj, ok = <-ssWriteReq:
		}
		if !ok {
			break
		}

		for {
			switch obj := rawobj.(type) {
			case *types.RawFuncLog:
				// NOTE: RawFuncLogが量がとても多いため、ストレージに書き込むと動作が遅くなってしまう。
				//       そのため、ファイルに書き出すのは止めた。
				//       コメントアウトすれば、デバッグするときに使えるかも?
				//if err := rawStore.SetNolock(obj); err != nil {
				//	log.Panicln("failed to append RawFuncLog:", err.Error())
				//}
				ss.Next(*obj)
				types.RawFuncLogPool.Put(obj)

				flCount++
				if flCount >= flCountMax {
					// 多くの RawFuncLog をsimulatorに渡したため、大量のメモリを消費している。
					// ファイルに書き出してメモリを開放させる。
					m.writeSS(logobj, ss)
					flCount = 0
				}
			case *types.SymbolsData:
				if err := logobj.SetSymbolsData(obj); err != nil {
					log.Panicln("failed to append Symbols:", err.Error())
				}
			case *simulator.StateSimulator:
				m.writeSS(logobj, ss)
				flCount = 0
			default:
				log.Panicf("unsupported type: %+v", rawobj)
			}

			if len(ch) == 0 {
				break
			}
			rawobj = <-ch
		}
	}
}

// writeSS は、 StateSimulator の内容をファイルへ書き出す。
// 書き込みには時間がかかる可能性がある。
// 書き込み済みのレコードはメモリ上から削除するのため、メモリ解放が行える。
func (m *ServerHandlerMaker) writeSS(logobj *storage.Log, ss *simulator.StateSimulator) {
	logobj.FuncLog(func(store *storage.FuncLogStore) {
		for _, fl := range ss.FuncLogs(false) {
			err := store.SetNolock(fl)
			if err != nil {
				log.Panicln("ERROR: failed to append FuncLog during rotating:", err.Error())
			}
		}
	})
	logobj.Goroutine(func(store *storage.GoroutineStore) {
		for _, g := range ss.Goroutines() {
			err := store.SetNolock(g)
			if err != nil {
				log.Panicln("ERROR: failed to append Goroutine during rotating:", err.Error())
			}
		}
	})
	ss.Clear()
=======
type ServerHandlerMaker struct {
	Storage *storage.Storage
	SSStore *simulator.StateSimulatorStore

	initOnce sync.Once

	// chanの追加、削除、close()するときはLock()を、chanへの送受信はRLock()をかける。
	lock sync.RWMutex

	// workerとの通信用。
	// close()されたら、workerは終了するべき。
	chMap map[protocol.ConnID]chan interface{}
}

func (m *ServerHandlerMaker) init() {
	m.initOnce.Do(func() {
		m.chMap = make(map[protocol.ConnID]chan interface{})
	})
}

func (m *ServerHandlerMaker) NewConnHandler(id protocol.ConnID, conn protocol.PacketSender) *protocol.ConnHandler {
	m.init()
	var cancel context.CancelFunc
	return &protocol.ConnHandler{
		Connected: func() {
			log.Println("INFO: Server: connected")

			t, err := m.Storage.TracersStore().Add()
			if err != nil {
				log.Printf("ERROR: Server(connID=%d): %s", id, err.Error())
				return
			}

			logobj, err := m.Storage.New()
			if err != nil {
				log.Panicf("ERROR: Server: failed to a create Log object: err=%s", err.Error())
			}

			ch := make(chan interface{}, DefaultReceiveBufferSize)
			lwWorker := &logWriteWorker{
				ServerHandlerMaker: m,
				Ch:                 ch,
				ConnID:             id,
				TracerID:           t.ID,
				Log:                logobj,
			}
			go lwWorker.Run()

			tsWorker := &tracerSyncWorker{
				TracerID: t.ID,
				Log:      logobj,
				Storage:  m.Storage,
				Sender:   conn,
			}
			var ctx context.Context
			ctx, cancel = context.WithCancel(context.Background())
			go tsWorker.Run(ctx)

			m.lock.Lock()
			m.chMap[id] = ch
			m.lock.Unlock()
		},
		Disconnected: func() {
			log.Println("INFO: Server: disconnected")

			m.lock.Lock()
			close(m.chMap[id])
			delete(m.chMap, id)
			m.lock.Unlock()

			if cancel != nil {
				cancel()
			}
		},
		Error: func(err error) {
			log.Printf("ERROR: Server: connID=%d err=%s", id, err.Error())
		},
		Symbols: func(s *types.SymbolsData) {
			m.lock.RLock()
			m.chMap[id] <- s
			m.lock.RUnlock()
		},
		RawFuncLog: func(f *types.RawFuncLog) {
			m.lock.RLock()
			m.chMap[id] <- f
			m.lock.RUnlock()
		},
	}
}

// logWriteWorker - ServerHandlerMaker worker
type logWriteWorker struct {
	*ServerHandlerMaker
	Ch       chan interface{}
	ConnID   protocol.ConnID
	TracerID int
	Log      *storage.Log
}

func (w *logWriteWorker) Run() {
	logobj := w.Log
	defer func() {
		if err := logobj.Close(); err != nil {
			log.Panicf("failed to close a Log(%s): connID=%d err=%s", logobj.ID, w.ConnID, err.Error())
		}
		logobj.ReadOnly = true
		if err := logobj.Open(); err != nil {
			log.Panicf("failed to reopen a Log(%s): connID=%d err=%s", logobj.ID, w.ConnID, err.Error())
		}
	}()

	ss := w.SSStore.New(logobj.ID)
	defer w.SSStore.Delete(logobj.ID)

	// ログを閉じる前に、現在のStateSimulatorの状態を保存する。
	defer w.writeSS(logobj, ss)

	// 最後にファイルと同期してから受信した RawFuncLog の個数。
	// flCount が flCountMax に達したら、ファイルに書き出す。
	var flCount int64
	const flCountMax = 1000000

	// StateSimulator の内容の書き出し要求を定期的に送信する。
	// chがcloseされたとき、タイミング次第でブロックされてしまう可能性がある。
	// そのため、このgoroutineの終了を待機しない。
	ssWriteReq := make(chan interface{})
	tick := time.NewTicker(1 * time.Second)
	defer tick.Stop()
	go func() {
		defer close(ssWriteReq)
		for range tick.C {
			ssWriteReq <- ss
		}
	}()

	// main loop。chan経由で送られてくる要求を処理する。
	// chanがcloseされたら、このループから脱出してworkerを終了させる。
	//
	// 処理の優先度
	//   ch         - 最優先
	//   ssWriteReq - 優先度低。アイドル時のみ処理する
	for {
		var rawobj interface{}
		var ok bool
		select {
		case rawobj, ok = <-w.Ch:
		case rawobj, ok = <-ssWriteReq:
		}
		if !ok {
			break
		}

		for {
			switch obj := rawobj.(type) {
			case *types.RawFuncLog:
				// NOTE: RawFuncLogが量がとても多いため、ストレージに書き込むと動作が遅くなってしまう。
				//       そのため、ファイルに書き出すのは止めた。
				//       コメントアウトすれば、デバッグするときに使えるかも?
				//if err := rawStore.SetNolock(obj); err != nil {
				//	log.Panicln("failed to append RawFuncLog:", err.Error())
				//}
				ss.Next(*obj)
				types.RawFuncLogPool.Put(obj)

				flCount++
				if flCount >= flCountMax {
					// 多くの RawFuncLog をsimulatorに渡したため、大量のメモリを消費している。
					// ファイルに書き出してメモリを開放させる。
					w.writeSS(logobj, ss)
					flCount = 0
				}
			case *types.SymbolsData:
				if err := logobj.SetSymbolsData(obj); err != nil {
					log.Panicln("failed to append Symbols:", err.Error())
				}
			case *simulator.StateSimulator:
				w.writeSS(logobj, ss)
				flCount = 0
			default:
				log.Panicf("unsupported type: %+v", rawobj)
			}

			if len(w.Ch) == 0 {
				break
			}
			rawobj = <-w.Ch
		}
	}
}

// writeSS は、 StateSimulator の内容をファイルへ書き出す。
// 書き込みには時間がかかる可能性がある。
// 書き込み済みのレコードはメモリ上から削除するのため、メモリ解放が行える。
func (w *logWriteWorker) writeSS(logobj *storage.Log, ss *simulator.StateSimulator) {
	logobj.FuncLog(func(store *storage.FuncLogStore) {
		for _, fl := range ss.FuncLogs(false) {
			err := store.SetNolock(fl)
			if err != nil {
				log.Panicln("ERROR: failed to append FuncLog during rotating:", err.Error())
			}
		}
	})
	logobj.Goroutine(func(store *storage.GoroutineStore) {
		for _, g := range ss.Goroutines() {
			err := store.SetNolock(g)
			if err != nil {
				log.Panicln("ERROR: failed to append Goroutine during rotating:", err.Error())
			}
		}
	})
	ss.Clear()
}

type tracerSyncWorker struct {
	TracerID int
	Log      *storage.Log
	Storage  *storage.Storage
	Sender   protocol.PacketSender
}

func (w *tracerSyncWorker) Run(ctx context.Context) {
	var wg sync.WaitGroup
	pch := make(chan xtcp.Packet, 10)
	tch := make(chan *types.Tracer, 10)

	wg.Add(1)
	go func() {
		defer wg.Done()
		for p := range pch {
			if err := w.Sender.Send(p); err != nil {
				log.Println(err)
			}
		}
	}()
	wg.Add(1)
	go func() {
		defer wg.Done()
		defer close(pch)
		for tracer := range tch {
			// tracerオブジェクトの設定内容を、client側に反映させる。
			if err := w.Log.Symbols().Save(func(data types.SymbolsData) error {
				for _, f := range data.Funcs {
					var exists bool
					for _, funcName := range tracer.Target.Funcs {
						if f.Name == funcName {
							exists = true
							break
						}
					}

					var p xtcp.Packet
					if exists {
						p = &protocol.StartTraceCmdPacket{
							FuncName: f.Name,
						}
					} else {
						p = &protocol.StopTraceCmdPacket{
							FuncName: f.Name,
						}
					}
					pch <- p
				}
				return nil
			}); err != nil {
				log.Println(err)
			}
		}
	}()

	w.Storage.TracersStore().Watch(ctx, func(tracer *types.Tracer) {
		if w.TracerID != tracer.ID {
			return
		}
		tch <- tracer
	})
	close(tch)
	wg.Wait()
>>>>>>> 508f7252
}<|MERGE_RESOLUTION|>--- conflicted
+++ resolved
@@ -176,188 +176,6 @@
 	serverRunCmd.Flags().StringP("listen-log", "P", "", "Address and port for Log Server")
 }
 
-<<<<<<< HEAD
-func getServerHandler(strg *storage.Storage, store *simulator.StateSimulatorStore) protocol.ServerHandler {
-	m := &ServerHandlerMaker{
-		Storage: strg,
-		SSStore: store,
-	}
-	return m.ServerHandler()
-}
-
-type ServerHandlerMaker struct {
-	Storage *storage.Storage
-	SSStore *simulator.StateSimulatorStore
-
-	initOnce sync.Once
-
-	// chanの追加、削除、close()するときはLock()を、chanへの送受信はRLock()をかける。
-	lock sync.RWMutex
-
-	// workerとの通信用。
-	// close()されたら、workerは終了するべき。
-	chMap map[protocol.ConnID]chan interface{}
-}
-
-func (m *ServerHandlerMaker) init() {
-	m.initOnce.Do(func() {
-		m.chMap = make(map[protocol.ConnID]chan interface{})
-	})
-}
-
-func (m *ServerHandlerMaker) ServerHandler() protocol.ServerHandler {
-	m.init()
-	return protocol.ServerHandler{
-		Connected: func(id protocol.ConnID) {
-			log.Println("INFO: Server: connected")
-
-			ch := make(chan interface{}, DefaultReceiveBufferSize)
-			go m.worker(ch, id)
-
-			m.lock.Lock()
-			m.chMap[id] = ch
-			m.lock.Unlock()
-		},
-		Disconnected: func(id protocol.ConnID) {
-			log.Println("INFO: Server: disconnected")
-
-			m.lock.Lock()
-			close(m.chMap[id])
-			delete(m.chMap, id)
-			m.lock.Unlock()
-		},
-		Error: func(id protocol.ConnID, err error) {
-			log.Printf("ERROR: Server: connID=%d err=%s", id, err.Error())
-		},
-		Symbols: func(id protocol.ConnID, s *types.SymbolsData) {
-			m.lock.RLock()
-			m.chMap[id] <- s
-			m.lock.RUnlock()
-		},
-		RawFuncLog: func(id protocol.ConnID, f *types.RawFuncLog) {
-			m.lock.RLock()
-			m.chMap[id] <- f
-			m.lock.RUnlock()
-		},
-	}
-}
-
-func (m *ServerHandlerMaker) worker(ch chan interface{}, id protocol.ConnID) {
-	logobj, err := m.Storage.New()
-	if err != nil {
-		log.Panicf("ERROR: Server: failed to a create Log object: err=%s", err.Error())
-	}
-	defer func() {
-		if err = logobj.Close(); err != nil {
-			log.Panicf("failed to close a Log(%s): connID=%d err=%s", logobj.ID, id, err.Error())
-		}
-		logobj.ReadOnly = true
-		if err = logobj.Open(); err != nil {
-			log.Panicf("failed to reopen a Log(%s): connID=%d err=%s", logobj.ID, id, err.Error())
-		}
-	}()
-
-	ss := m.SSStore.New(logobj.ID)
-	defer m.SSStore.Delete(logobj.ID)
-
-	// ログを閉じる前に、現在のStateSimulatorの状態を保存する。
-	defer m.writeSS(logobj, ss)
-
-	// 最後にファイルと同期してから受信した RawFuncLog の個数。
-	// flCount が flCountMax に達したら、ファイルに書き出す。
-	var flCount int64
-	const flCountMax = 1000000
-
-	// StateSimulator の内容の書き出し要求を定期的に送信する。
-	// chがcloseされたとき、タイミング次第でブロックされてしまう可能性がある。
-	// そのため、このgoroutineの終了を待機しない。
-	ssWriteReq := make(chan interface{})
-	tick := time.NewTicker(1 * time.Second)
-	defer tick.Stop()
-	go func() {
-		defer close(ssWriteReq)
-		for range tick.C {
-			ssWriteReq <- ss
-		}
-	}()
-
-	// main loop。chan経由で送られてくる要求を処理する。
-	// chanがcloseされたら、このループから脱出してworkerを終了させる。
-	//
-	// 処理の優先度
-	//   ch         - 最優先
-	//   ssWriteReq - 優先度低。アイドル時のみ処理する
-	for {
-		var rawobj interface{}
-		var ok bool
-		select {
-		case rawobj, ok = <-ch:
-		case rawobj, ok = <-ssWriteReq:
-		}
-		if !ok {
-			break
-		}
-
-		for {
-			switch obj := rawobj.(type) {
-			case *types.RawFuncLog:
-				// NOTE: RawFuncLogが量がとても多いため、ストレージに書き込むと動作が遅くなってしまう。
-				//       そのため、ファイルに書き出すのは止めた。
-				//       コメントアウトすれば、デバッグするときに使えるかも?
-				//if err := rawStore.SetNolock(obj); err != nil {
-				//	log.Panicln("failed to append RawFuncLog:", err.Error())
-				//}
-				ss.Next(*obj)
-				types.RawFuncLogPool.Put(obj)
-
-				flCount++
-				if flCount >= flCountMax {
-					// 多くの RawFuncLog をsimulatorに渡したため、大量のメモリを消費している。
-					// ファイルに書き出してメモリを開放させる。
-					m.writeSS(logobj, ss)
-					flCount = 0
-				}
-			case *types.SymbolsData:
-				if err := logobj.SetSymbolsData(obj); err != nil {
-					log.Panicln("failed to append Symbols:", err.Error())
-				}
-			case *simulator.StateSimulator:
-				m.writeSS(logobj, ss)
-				flCount = 0
-			default:
-				log.Panicf("unsupported type: %+v", rawobj)
-			}
-
-			if len(ch) == 0 {
-				break
-			}
-			rawobj = <-ch
-		}
-	}
-}
-
-// writeSS は、 StateSimulator の内容をファイルへ書き出す。
-// 書き込みには時間がかかる可能性がある。
-// 書き込み済みのレコードはメモリ上から削除するのため、メモリ解放が行える。
-func (m *ServerHandlerMaker) writeSS(logobj *storage.Log, ss *simulator.StateSimulator) {
-	logobj.FuncLog(func(store *storage.FuncLogStore) {
-		for _, fl := range ss.FuncLogs(false) {
-			err := store.SetNolock(fl)
-			if err != nil {
-				log.Panicln("ERROR: failed to append FuncLog during rotating:", err.Error())
-			}
-		}
-	})
-	logobj.Goroutine(func(store *storage.GoroutineStore) {
-		for _, g := range ss.Goroutines() {
-			err := store.SetNolock(g)
-			if err != nil {
-				log.Panicln("ERROR: failed to append Goroutine during rotating:", err.Error())
-			}
-		}
-	})
-	ss.Clear()
-=======
 type ServerHandlerMaker struct {
 	Storage *storage.Storage
 	SSStore *simulator.StateSimulatorStore
@@ -635,5 +453,4 @@
 	})
 	close(tch)
 	wg.Wait()
->>>>>>> 508f7252
 }