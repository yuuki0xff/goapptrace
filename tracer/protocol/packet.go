--- conflicted
+++ resolved
@@ -243,10 +243,6 @@
 	FuncName string
 }
 
-<<<<<<< HEAD
-// TODO: handlerを実装する
-=======
->>>>>>> 508f7252
 type StopTraceCmdPacket struct {
 	FuncName string
 }
