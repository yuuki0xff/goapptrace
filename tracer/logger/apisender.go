package logger

import (
	"fmt"
	"log"
	"os"

	"github.com/yuuki0xff/goapptrace/info"
	"github.com/yuuki0xff/goapptrace/tracer/protocol"
	"github.com/yuuki0xff/goapptrace/tracer/types"
)

// LogServerSender sends Symbols and FuncLog to the log server
type LogServerSender struct {
	client *protocol.Client
}

// LogServerSenderが使用できる場合はtrueを返す。
func CanUseLogServerSender() bool {
	_, ok := os.LookupEnv(info.DEFAULT_LOGSRV_ENV)
	return ok
}

// サーバとのセッションを確立する。
// セッションが確立するまで処理をブロックする。
func (s *LogServerSender) Open() error {
	url, ok := os.LookupEnv(info.DEFAULT_LOGSRV_ENV)
	if !ok {
		return fmt.Errorf("not found %s environment value", info.DEFAULT_LOGSRV_ENV)
	}

	s.client = &protocol.Client{
		Addr: url,
		Handler: protocol.ClientHandler{
			Connected:    func() {},
			Disconnected: func() {},
			Error: func(err error) {
				fmt.Println("s.client ERROR:", err.Error())
			},
			StartTrace: func(pkt *protocol.StartTraceCmdPacket) {
<<<<<<< HEAD
				// TODO
			},
			StopTrace: func(args *protocol.StopTraceCmdPacket) {
				// TODO
=======
				if pkt.FuncName != "" {
					EnableTrace(pkt.FuncName)
				} else {
					panic("FuncName MUST NOT empty")
				}
			},
			StopTrace: func(pkt *protocol.StopTraceCmdPacket) {
				if pkt.FuncName != "" {
					DisableTrace(pkt.FuncName)
				} else {
					panic("FuncName MUST NOT empty")
				}
>>>>>>> 508f7252
			},
		},
		AppName: os.Getenv(info.DEFAULT_APP_NAME_ENV),
		Secret:  "secret", // TODO
	}
	s.client.Init()
	go func() {
		if err := s.client.Serve(); err != nil {
			log.Panic(err)
		}
	}()
	s.client.WaitNegotiation()
	return nil
}

// サーバとのセッションを切る。
// 正常終了するまで処理をブロックする。
func (s *LogServerSender) Close() error {
	if s.client == nil {
		return ClosedError
	}

	if err := s.client.Close(); err != nil {
		return err
	}
	s.client = nil
	return nil
}

// send Symbols to the log server.
func (s *LogServerSender) SendSymbols(data *types.SymbolsData) error {
	// SymbolPacketは非常に大きくなる可能性が高いため、SendLargeを使って送信する。
	return s.client.SendLarge(&protocol.SymbolPacket{
		SymbolsData: *data,
	})
}

// send RawFuncLog to the log server.
func (s *LogServerSender) SendLog(raw *types.RawFuncLog) error {
	if s.client == nil {
		return ClosedError
	}

	if err := s.client.Send(&protocol.RawFuncLogPacket{
		FuncLog: raw,
	}); err != nil {
		return err
	}
	return nil
}<|MERGE_RESOLUTION|>--- conflicted
+++ resolved
@@ -38,12 +38,6 @@
 				fmt.Println("s.client ERROR:", err.Error())
 			},
 			StartTrace: func(pkt *protocol.StartTraceCmdPacket) {
-<<<<<<< HEAD
-				// TODO
-			},
-			StopTrace: func(args *protocol.StopTraceCmdPacket) {
-				// TODO
-=======
 				if pkt.FuncName != "" {
 					EnableTrace(pkt.FuncName)
 				} else {
@@ -56,7 +50,6 @@
 				} else {
 					panic("FuncName MUST NOT empty")
 				}
->>>>>>> 508f7252
 			},
 		},
 		AppName: os.Getenv(info.DEFAULT_APP_NAME_ENV),
